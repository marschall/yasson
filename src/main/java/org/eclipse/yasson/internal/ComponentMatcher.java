/*******************************************************************************
 * Copyright (c) 2016, 2019 Oracle and/or its affiliates. All rights reserved.
 * This program and the accompanying materials are made available under the
 * terms of the Eclipse Public License v1.0 and Eclipse Distribution License v. 1.0
 * which accompanies this distribution.
 * The Eclipse Public License is available at http://www.eclipse.org/legal/epl-v10.html
 * and the Eclipse Distribution License is available at
 * http://www.eclipse.org/org/documents/edl-v10.php.
 *
 * Contributors:
 * Roman Grigoriadi
 ******************************************************************************/

package org.eclipse.yasson.internal;

import java.lang.reflect.ParameterizedType;
import java.lang.reflect.Type;
import java.lang.reflect.TypeVariable;
import java.util.Objects;
import java.util.Optional;
import java.util.concurrent.ConcurrentHashMap;
import java.util.concurrent.ConcurrentMap;
import java.util.function.Function;

import javax.json.bind.JsonbConfig;
import javax.json.bind.adapter.JsonbAdapter;
import javax.json.bind.serializer.JsonbDeserializer;
import javax.json.bind.serializer.JsonbSerializer;

import org.eclipse.yasson.internal.components.AbstractComponentBinding;
import org.eclipse.yasson.internal.components.AdapterBinding;
import org.eclipse.yasson.internal.components.ComponentBindings;
import org.eclipse.yasson.internal.components.DeserializerBinding;
import org.eclipse.yasson.internal.components.SerializerBinding;
import org.eclipse.yasson.internal.model.customization.ComponentBoundCustomization;

/**
 * Searches for a registered components or Serializer for a given type.
 */
public class ComponentMatcher {

    private final JsonbContext jsonbContext;

    /**
     * Flag for searching for generic serializers and adapters in runtime.
     */
    private volatile boolean genericComponents;

<<<<<<< HEAD
=======
    /**
     * Supplier for component binging.
     *
     * @param <T> component binding class
     */
    private interface ComponentSupplier<T extends AbstractComponentBinding> {

        T getComponent(ComponentBindings componentBindings);
    }

>>>>>>> 4c0ce93c
    private final ConcurrentMap<Type, ComponentBindings> userComponents;

    /**
     * Create component matcher.
     *
     * @param context mandatory
     */
    ComponentMatcher(JsonbContext context) {
        Objects.requireNonNull(context);
        this.jsonbContext = context;
        userComponents = new ConcurrentHashMap<>();
        init();
    }

    /**
     * Called during context creation, introspecting user components provided with JsonbConfig.
     */
    void init() {
        final JsonbSerializer<?>[] serializers = (JsonbSerializer<?>[]) jsonbContext.getConfig()
                .getProperty(JsonbConfig.SERIALIZERS).orElseGet(() -> new JsonbSerializer<?>[] {});
        for (JsonbSerializer serializer : serializers) {
            SerializerBinding serializerBinding = introspectSerializerBinding(serializer.getClass(), serializer);
            addSerializer(serializerBinding.getBindingType(), serializerBinding);
        }
        final JsonbDeserializer<?>[] deserializers = (JsonbDeserializer<?>[]) jsonbContext.getConfig()
                .getProperty(JsonbConfig.DESERIALIZERS).orElseGet(() -> new JsonbDeserializer<?>[] {});
        for (JsonbDeserializer deserializer : deserializers) {
            DeserializerBinding deserializerBinding = introspectDeserializerBinding(deserializer.getClass(), deserializer);
            addDeserializer(deserializerBinding.getBindingType(), deserializerBinding);
        }

        final JsonbAdapter<?, ?>[] adapters = (JsonbAdapter<?, ?>[]) jsonbContext.getConfig().getProperty(JsonbConfig.ADAPTERS)
                .orElseGet(() -> new JsonbAdapter<?, ?>[] {});
        for (JsonbAdapter<?, ?> adapter : adapters) {
            AdapterBinding adapterBinding = introspectAdapterBinding(adapter.getClass(), adapter);
            addAdapter(adapterBinding.getBindingType(), adapterBinding);
        }
    }

    private ComponentBindings getBindingInfo(Type type) {
        return userComponents
                .compute(type, (type1, bindingInfo) -> bindingInfo != null ? bindingInfo : new ComponentBindings(type1));
    }

    private void addSerializer(Type bindingType, SerializerBinding serializer) {
        userComponents.computeIfPresent(bindingType, (type, bindings) -> {
            if (bindings.getSerializer() != null) {
                return bindings;
            }
            registerGeneric(bindingType);
            return new ComponentBindings(bindingType, serializer, bindings.getDeserializer(), bindings.getAdapterInfo());
        });
    }

    private void addDeserializer(Type bindingType, DeserializerBinding deserializer) {
        userComponents.computeIfPresent(bindingType, (type, bindings) -> {
            if (bindings.getDeserializer() != null) {
                return bindings;
            }
            registerGeneric(bindingType);
            return new ComponentBindings(bindingType, bindings.getSerializer(), deserializer, bindings.getAdapterInfo());
        });
    }

    private void addAdapter(Type bindingType, AdapterBinding adapter) {
        userComponents.computeIfPresent(bindingType, (type, bindings) -> {
            if (bindings.getAdapterInfo() != null) {
                return bindings;
            }
            registerGeneric(bindingType);
            return new ComponentBindings(bindingType, bindings.getSerializer(), bindings.getDeserializer(), adapter);
        });
    }

    /**
     * If type is not parametrized runtime component resolution doesn't has to happen.
     *
     * @param bindingType component binding type
     */
    private void registerGeneric(Type bindingType) {
        if (bindingType instanceof ParameterizedType && !genericComponents) {
            genericComponents = true;
        }
    }

    /**
     * Lookup serializer binding for a given property runtime type.
     *
     * @param propertyRuntimeType runtime type of a property
     * @param customization       with component info
     * @return serializer optional
     */
    @SuppressWarnings("unchecked")
    public Optional<SerializerBinding<?>> getSerializerBinding(Type propertyRuntimeType,
                                                               ComponentBoundCustomization customization) {

        if (customization == null || customization.getSerializerBinding() == null) {
            return searchComponentBinding(propertyRuntimeType, ComponentBindings::getSerializer);
        }
        return Optional.of(customization.getSerializerBinding());
    }

    /**
     * Lookup deserializer binding for a given property runtime type.
     *
     * @param propertyRuntimeType runtime type of a property
     * @param customization       customization with component info
     * @return serializer optional
     */
    @SuppressWarnings("unchecked")
    public Optional<DeserializerBinding<?>> getDeserializerBinding(Type propertyRuntimeType,
                                                                   ComponentBoundCustomization customization) {
        if (customization == null || customization.getDeserializerBinding() == null) {
            return searchComponentBinding(propertyRuntimeType, ComponentBindings::getDeserializer);
        }
        return Optional.of(customization.getDeserializerBinding());
    }

    /**
     * Get components from property model (if declared by annotation and runtime type matches),
     * or return components searched by runtime type.
     *
     * @param propertyRuntimeType runtime type not null
     * @param customization       customization with component info
     * @return components info if present
     */
    public Optional<AdapterBinding> getSerializeAdapterBinding(Type propertyRuntimeType,
                                                               ComponentBoundCustomization customization) {
        if (customization == null || customization.getSerializeAdapterBinding() == null) {
            return searchComponentBinding(propertyRuntimeType, ComponentBindings::getAdapterInfo);
        }
        return Optional.of(customization.getSerializeAdapterBinding());
    }

    /**
     * Get components from property model (if declared by annotation and runtime type matches),
     * or return components searched by runtime type.
     *
     * @param propertyRuntimeType runtime type not null
     * @param customization       customization with component info
     * @return components info if present
     */
    public Optional<AdapterBinding> getDeserializeAdapterBinding(Type propertyRuntimeType,
                                                                 ComponentBoundCustomization customization) {
        if (customization == null || customization.getDeserializeAdapterBinding() == null) {
            return searchComponentBinding(propertyRuntimeType, ComponentBindings::getAdapterInfo);
        }
        return Optional.of(customization.getDeserializeAdapterBinding());
    }

<<<<<<< HEAD
    private <T extends AbstractComponentBinding> Optional<T> searchComponentBinding(Type runtimeType, Function<ComponentBindings, T> supplier) {
=======
    private <T extends AbstractComponentBinding> Optional<T> searchComponentBinding(Type runtimeType,
                                                                                    ComponentSupplier<T> supplier) {
>>>>>>> 4c0ce93c
        for (ComponentBindings componentBindings : userComponents.values()) {
            final T component = supplier.apply(componentBindings);
            if (component != null && matches(runtimeType, componentBindings.getBindingType())) {
                return Optional.of(component);
            }
        }
        return Optional.empty();
    }

    private boolean matches(Type runtimeType, Type componentBindingType) {
        if (componentBindingType.equals(runtimeType)) {
            return true;
        }

        if (componentBindingType instanceof Class && runtimeType instanceof Class) {
            return ((Class<?>) componentBindingType).isAssignableFrom((Class) runtimeType);
        }

        //don't try to runtime generic scan if not needed
        if (!genericComponents) {
            return false;
        }

        return runtimeType instanceof ParameterizedType && componentBindingType instanceof ParameterizedType
                && ReflectionUtils.getRawType(componentBindingType).isAssignableFrom(ReflectionUtils.getRawType(runtimeType))
                && matchTypeArguments((ParameterizedType) runtimeType, (ParameterizedType) componentBindingType);
    }

    /**
     * If runtimeType to adapt is a ParametrizedType, check all type args to match against components args.
     */
    private boolean matchTypeArguments(ParameterizedType requiredType, ParameterizedType componentBound) {
        final Type[] requiredTypeArguments = requiredType.getActualTypeArguments();
        final Type[] adapterBoundTypeArguments = componentBound.getActualTypeArguments();
        if (requiredTypeArguments.length != adapterBoundTypeArguments.length) {
            return false;
        }
        for (int i = 0; i < requiredTypeArguments.length; i++) {
            Type adapterTypeArgument = adapterBoundTypeArguments[i];
            if (!requiredTypeArguments[i].equals(adapterTypeArgument)) {
                return false;
            }
        }
        return true;
    }

    /**
     * Introspect components generic information and put resolved types into metadata wrapper.
     *
     * @param adapterClass class of an components
     * @param instance     components instance
     * @return introspected info with resolved typevar types.
     */
    AdapterBinding introspectAdapterBinding(Class<? extends JsonbAdapter> adapterClass, JsonbAdapter instance) {
        final ParameterizedType adapterRuntimeType = ReflectionUtils.findParameterizedType(adapterClass, JsonbAdapter.class);
        final Type[] adapterTypeArguments = adapterRuntimeType.getActualTypeArguments();
        Type adaptFromType = resolveTypeArg(adapterTypeArguments[0], adapterClass);
        Type adaptToType = resolveTypeArg(adapterTypeArguments[1], adapterClass);
        final ComponentBindings componentBindings = getBindingInfo(adaptFromType);
        if (componentBindings.getAdapterInfo() != null && componentBindings.getAdapterInfo().getAdapter().getClass()
                .equals(adapterClass)) {
            return componentBindings.getAdapterInfo();
        }
        JsonbAdapter newAdapter = instance != null
                ? instance
                : jsonbContext.getComponentInstanceCreator().getOrCreateComponent(adapterClass);
        return new AdapterBinding(adaptFromType, adaptToType, newAdapter);
    }

    /**
     * If an instance of deserializerClass is present in context and is bound for same type, return that instance.
     * Otherwise create new instance and set it to context.
     *
     * @param deserializerClass class of deserializer
     * @param instance          instance to use if not cached already
     * @return wrapper used in property models
     */
    @SuppressWarnings("unchecked")
    DeserializerBinding introspectDeserializerBinding(Class<? extends JsonbDeserializer> deserializerClass,
                                                      JsonbDeserializer instance) {
        final ParameterizedType deserializerRuntimeType = ReflectionUtils
                .findParameterizedType(deserializerClass, JsonbDeserializer.class);
        Type deserializerBindingType = resolveTypeArg(deserializerRuntimeType.getActualTypeArguments()[0], deserializerClass);
        final ComponentBindings componentBindings = getBindingInfo(deserializerBindingType);
        if (componentBindings.getDeserializer() != null && componentBindings.getDeserializer().getClass()
                .equals(deserializerClass)) {
            return componentBindings.getDeserializer();
        } else {
            JsonbDeserializer deserializer = instance != null ? instance : jsonbContext.getComponentInstanceCreator()
                    .getOrCreateComponent(deserializerClass);
            return new DeserializerBinding(deserializerBindingType, deserializer);
        }
    }

    /**
     * If an instance of serializerClass is present in context and is bound for same type, return that instance.
     * Otherwise create new instance and set it to context.
     *
     * @param serializerClass class of deserializer
     * @param instance        instance to use if not cached
     * @return wrapper used in property models
     */
    @SuppressWarnings("unchecked")
    SerializerBinding introspectSerializerBinding(Class<? extends JsonbSerializer> serializerClass, JsonbSerializer instance) {
        final ParameterizedType serializerRuntimeType = ReflectionUtils
                .findParameterizedType(serializerClass, JsonbSerializer.class);
        Type serBindingType = resolveTypeArg(serializerRuntimeType.getActualTypeArguments()[0], serializerClass.getClass());
        final ComponentBindings componentBindings = getBindingInfo(serBindingType);
        if (componentBindings.getSerializer() != null && componentBindings.getSerializer().getClass().equals(serializerClass)) {
            return componentBindings.getSerializer();
        } else {
            JsonbSerializer serializer = instance != null ? instance : jsonbContext.getComponentInstanceCreator()
                    .getOrCreateComponent(serializerClass);
            return new SerializerBinding(serBindingType, serializer);
        }

    }

    private Type resolveTypeArg(Type adapterTypeArg, Type adapterType) {
        if (adapterTypeArg instanceof ParameterizedType) {
            return ReflectionUtils.resolveTypeArguments((ParameterizedType) adapterTypeArg, adapterType);
        } else if (adapterTypeArg instanceof TypeVariable) {
            return ReflectionUtils
                    .resolveItemVariableType(new RuntimeTypeHolder(null, adapterType), (TypeVariable<?>) adapterTypeArg);
        } else {
            return adapterTypeArg;
        }
    }

}<|MERGE_RESOLUTION|>--- conflicted
+++ resolved
@@ -46,19 +46,6 @@
      */
     private volatile boolean genericComponents;
 
-<<<<<<< HEAD
-=======
-    /**
-     * Supplier for component binging.
-     *
-     * @param <T> component binding class
-     */
-    private interface ComponentSupplier<T extends AbstractComponentBinding> {
-
-        T getComponent(ComponentBindings componentBindings);
-    }
-
->>>>>>> 4c0ce93c
     private final ConcurrentMap<Type, ComponentBindings> userComponents;
 
     /**
@@ -209,12 +196,7 @@
         return Optional.of(customization.getDeserializeAdapterBinding());
     }
 
-<<<<<<< HEAD
     private <T extends AbstractComponentBinding> Optional<T> searchComponentBinding(Type runtimeType, Function<ComponentBindings, T> supplier) {
-=======
-    private <T extends AbstractComponentBinding> Optional<T> searchComponentBinding(Type runtimeType,
-                                                                                    ComponentSupplier<T> supplier) {
->>>>>>> 4c0ce93c
         for (ComponentBindings componentBindings : userComponents.values()) {
             final T component = supplier.apply(componentBindings);
             if (component != null && matches(runtimeType, componentBindings.getBindingType())) {
